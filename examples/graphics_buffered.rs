--- conflicted
+++ resolved
@@ -16,23 +16,13 @@
 use hal::stm32l4::stm32l4x2;
 use rt::entry;
 use ssd1351::builder::Builder;
-<<<<<<< HEAD
 use ssd1351::mode::GraphicsMode;
 // use cortex_m::singleton;
-=======
-use ssd1351::mode::{GraphicsMode};
-use hal::delay::Delay;
->>>>>>> e573a758
 
 use embedded_graphics::pixelcolor::raw::RawU16;
 use embedded_graphics::prelude::*;
-<<<<<<< HEAD
 use embedded_graphics::primitives::Rectangle;
 use embedded_graphics::style::PrimitiveStyle;
-=======
-use embedded_graphics::primitives::{Rect};
-use embedded_graphics::fonts::Font6x12;
->>>>>>> e573a758
 
 /// SPI mode
 pub const MODE: Mode = Mode {
@@ -96,7 +86,6 @@
     display.init().unwrap();
 
     loop {
-<<<<<<< HEAD
         Rectangle::new(Point::new(0, 0), Point::new(127, 127))
             .into_styled(PrimitiveStyle::with_fill(RawU16::new(0xF1FA_u16).into()))
             .draw(&mut display);
@@ -104,11 +93,8 @@
         Rectangle::new(Point::new(0, 0), Point::new(127, 127))
             .into_styled(PrimitiveStyle::with_fill(RawU16::new(0xFFFF_u16).into()))
             .draw(&mut display);
-=======
-        display.draw(Rect::new(Coord::new(0,0), Coord::new(127, 127)).with_fill(Some(0xFFFF_u16.into())).into_iter());
->>>>>>> e573a758
         display.flush();
-        
+
         display.draw(Font6x12::render_str("Testing string")
             .with_stroke(Some(0xF1FA_u16.into()))
             .translate(Coord::new(0, -24))
